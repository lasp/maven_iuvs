--- conflicted
+++ resolved
@@ -1,8 +1,3 @@
-import os as _os
-
-anc_dir = _os.path.join(_os.path.dirname(__file__),
-                        'ancillary')
-
 from . import search
 from . import download
 from . import geometry
@@ -13,8 +8,13 @@
 from . import time
 from . import instrument
 from . import constants
-<<<<<<< HEAD
 from . import integration
+from . import file_classes
+
+import os as _os
+
+anc_dir = _os.path.join(_os.path.dirname(__file__),
+                        'ancillary')
 
 try:
     from .user_paths import auto_spice_load as _auto_spice_load
@@ -22,18 +22,13 @@
         spice.load_iuvs_spice()
 except ImportError:
     pass
-=======
-from . import file_classes
-
 
 # load the file index created by download.sync_data, if one exists
 # check if an index is available
 try:
-    import os as _os
     import numpy as _np
     from .user_paths import l1b_dir
     _index_filename = _os.path.join(l1b_dir, 'filenames.npy')
     _iuvs_filenames_index = _np.load(_index_filename)
 except (ImportError, FileNotFoundError):
-    _iuvs_filenames_index = _np.array([])
->>>>>>> 6c8b6765
+    _iuvs_filenames_index = _np.array([])