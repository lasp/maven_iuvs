--- conflicted
+++ resolved
@@ -464,17 +464,10 @@
     else:
         progress_flag = '--progress'
 
-<<<<<<< HEAD
-    # Escape spaces in the local path to make rsync work 
-    if " " in local_path:
-        local_path = local_path.replace(" ", "\ ")
-
-=======
     # Add some code to handle a case where spaces in the local folder path will cause rsync to fail silently
     if " " in local_dir:
         local_dir = local_dir.replace(" ", "\ ")
-        
->>>>>>> cc895565
+
     rsync_command = " ".join(['rsync -trvzL',
                               progress_flag,
                               extra_flags,
@@ -658,172 +651,10 @@
 
     Returns
     -------
-<<<<<<< HEAD
     none
-=======
-    None.
-
-    """
-    # setup search pattern
-    pattern = get_filename_glob_string(**filename_kwargs)
-
-    #  check if user path data exists and set it if not
-    setup_user_paths()
-    #  load user path data from file
-    from maven_iuvs.user_paths import (l1b_dir, l1a_dir, 
-                                       l1a_full_mission_reprocess_dir,
-                                       spice_dir,
-                                       iuvs_vm_username)
-    if spice and not os.path.exists(spice_dir):
-        raise Exception("Cannot find specified SPICE directory."
-                        " Is it accessible?")
-    if level == 'l1b' and not os.path.exists(l1b_dir):
-        raise Exception("Cannot find specified L1B directory."
-                        " Is it accessible?")
-    if level == 'l1a' and not os.path.exists(l1a_dir):
-        raise Exception("Cannot find specified L1A directory."
-                        " Is it accessible?")
-    if (level == 'l1a_full_mission_reprocess'
-        and not os.path.exists(l1a_full_mission_reprocess_dir)):
-        raise Exception("Cannot find specified L1A directory."
-                        " Is it accessible?")
-    # get starting time
-    t0 = time.time()
-
-    # define VM-related variables
-    vm = 'maven-iuvs-itf'
-    login = iuvs_vm_username + '@' + vm + ':'
-    production_vm_root = f'/maven_iuvs/production/products/'
-    stage_vm_root = f'/maven_iuvs/stage/products/'
-    vm_spice = login + '/maven_iuvs/stage/anc/spice/'
-
-    if level is not None:
-        if level == 'l1b':
-            local_dir = l1b_dir
-            production_vm = production_vm_root + 'level1b/'
-            stage_vm = stage_vm_root + 'level1b/'
-        elif level == 'l1a':
-            local_dir = l1a_dir
-            production_vm = production_vm_root + 'level1a/'
-            stage_vm = stage_vm_root + 'level1a/'
-        elif level == 'l1a_full_mission_reprocess':
-            local_dir = l1a_full_mission_reprocess_dir
-            production_vm = '/maven_iuvs_full_mission/products/level1a/'
-            stage_vm = None
-        else:
-            raise ValueError('local_dir must be l1a or l1b')
-
-    # Check to be sure that the vm is in the known_hosts file.
-    is_vm_found = subprocess.run(["ssh-keygen", "-H", "-F", vm], capture_output=True)
-    if (is_vm_found.returncode == 1) or ("found" not in is_vm_found.stdout.decode('utf-8')):
-        raise Exception(f"{vm} is not in the list of known_hosts. Please manually connect via ssh; upon first connection, it will be added automatically to ~./.ssh/known_hosts.")
-
-    # try to sync the files, if it fails, user probably isn't on the VPN
-    try:
-        if iuvs_vm_password is None:
-            try:
-                from maven_iuvs.user_paths import iuvs_vm_password
-            except ImportError:
-                # get user password for the VM
-                iuvs_vm_password = getpass('input password for '+login+' ')
-
-        # sync SPICE kernels
-        if spice:
-            print('Updating SPICE kernels...')
-            call_rsync(vm_spice, spice_dir, iuvs_vm_password,
-                       extra_flags="--delete")
-
-        # sync level 1B data
-        if level is not None:
-            # get the file names of all the relevant files
-            print('Fetching names of production and stage'
-                  ' files from the VM...')
-            prod_filenames = get_vm_file_list(vm,
-                                              production_vm,
-                                              iuvs_vm_username,
-                                              iuvs_vm_password,
-                                              pattern=pattern,
-                                              minorb=minorb,
-                                              maxorb=maxorb,
-                                              include_cruise=include_cruise,
-                                              status_tag='production: ')
-            if stage_vm is not None:
-                stage_filenames = get_vm_file_list(vm,
-                                                   stage_vm,
-                                                   iuvs_vm_username,
-                                                   iuvs_vm_password,
-                                                   pattern=pattern,
-                                                   minorb=minorb,
-                                                   maxorb=maxorb,
-                                                   include_cruise=include_cruise,
-                                                   status_tag='stage: ')
-            else:
-                stage_filenames = np.array([])
-            local_filenames = glob.glob(local_dir+"/*/"+pattern)
-
-            if (len(prod_filenames) == 0 and len(stage_filenames) == 0):
-                print("No matching files on VM")
-                return
-
-            # get the list of most recent files, no matter where they are
-            #    order matters! putting local_filenames last ensures
-            #    duplicates aren't checked or transferred
-            files_to_sync = get_latest_files(np.concatenate([prod_filenames,
-                                                             stage_filenames,
-                                                             local_filenames]))
-
-            # figure out which files to get from production and stage
-            files_from_production = [a[len(production_vm):]
-                                     for a in files_to_sync
-                                     if (a[:len(production_vm)]
-                                         ==
-                                         production_vm)]
-            if stage_vm is not None:
-                files_from_stage = [a[len(stage_vm):]
-                                    for a in files_to_sync
-                                    if a[:len(stage_vm)] == stage_vm]
-            else:
-                files_from_stage = []
-
-            # production
-            # save the files to rsync to temporary files
-            # this way rsync can use the files_from flag
-            transfer_from_production_file = tempfile.NamedTemporaryFile()
-            np.savetxt(transfer_from_production_file.name,
-                       files_from_production,
-                       fmt="%s")
-
-            print('Syncing ' + str(len(files_from_production)) +
-                  ' files from production...')
-            call_rsync(login+production_vm,
-                       local_dir,
-                       iuvs_vm_password,
-                       extra_flags=('--files-from=' +
-                                    transfer_from_production_file.name))
-
-            # stage, identical to above
-            transfer_from_stage_file = tempfile.NamedTemporaryFile()
-            np.savetxt(transfer_from_stage_file.name,
-                       files_from_stage,
-                       fmt="%s")
-
-            if stage_vm is not None:
-                print('Syncing ' + str(len(files_from_stage)) +
-                      ' files from stage...')
-                call_rsync(login+stage_vm,
-                           local_dir,
-                           iuvs_vm_password,
-                           extra_flags=('--files-from=' +
-                                        transfer_from_stage_file.name))
-
-            # now delete all of the old files superseded by newer versions
-            clear_line()
-            print('Cleaning up old files...')
->>>>>>> cc895565
 
     Notes
     -------
-
     This is an interactive routine called once, generally the first
     time the user calls sync_data.
 
