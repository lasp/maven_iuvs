--- conflicted
+++ resolved
@@ -15,11 +15,7 @@
 from maven_iuvs.instrument import ech_Lya_slit_start, ech_Lya_slit_end
 from maven_iuvs.echelle import make_dark_index, downselect_data, \
     pair_lights_and_darks, coadd_lights, find_files_missing_geometry, get_dark_frames, \
-<<<<<<< HEAD
     subtract_darks, remove_cosmic_rays, remove_hot_pixels
-=======
-    subtract_darks
->>>>>>> 6ec28fd9
 from maven_iuvs.graphics import color_dict, make_sza_plot, make_tangent_lat_lon_plot, make_SCalt_plot
 from maven_iuvs.graphics.line_fit_plot import detector_image_echelle
 from maven_iuvs.miscellaneous import find_nearest, iuvs_orbno_from_fname, \
@@ -334,16 +330,6 @@
     n_ints_dark = get_n_int(dark_fits)
 
     # PROCESS THE DATA ---------------------------------------------------------------------------------
-<<<<<<< HEAD
-=======
-
-    # Dark subtraction
-    dark_subtracted, n_good_frames, bad_inds =  subtract_darks(light_fits, dark_fits)
-
-    # determine plottable image
-    coadded_lights = coadd_lights(dark_subtracted, n_good_frames)
-    detector_image_to_plot = np.nanmedian(dark_subtracted, axis=0) if useframe=="median" else coadded_lights
->>>>>>> 6ec28fd9
 
     # Dark subtraction
     dark_subtracted, n_good_frames, bad_inds =  subtract_darks(light_fits, dark_fits)
@@ -356,7 +342,7 @@
     
     # determine plottable image
     coadded_lights = coadd_lights(data, n_good_frames)
-    detector_image_to_plot = coadded_lights# np.nanmedian(data, axis=0) if useframe=="median" else coadded_lights
+    detector_image_to_plot = np.nanmedian(data, axis=0) if useframe=="median" else coadded_lights
 
     # Retrieve the dark frames here also for plotting purposes 
     darks = get_dark_frames(dark_fits)
